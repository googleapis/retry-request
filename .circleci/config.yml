--- conflicted
+++ resolved
@@ -11,15 +11,11 @@
         command: npm test
 
 jobs:
-<<<<<<< HEAD
-  test_node6:
-=======
   test_node8:
     docker:
       - image: node:8
     <<: *install_and_test
   test_node10:
->>>>>>> e8a0e2a5
     docker:
       - image: node:10
     <<: *install_and_test
@@ -32,11 +28,6 @@
   version: 3
   test:
     jobs:
-<<<<<<< HEAD
-      - test_node6
-      - test_node8
-=======
       - test_node8
       - test_node10
-      - test_node11
->>>>>>> e8a0e2a5
+      - test_node11